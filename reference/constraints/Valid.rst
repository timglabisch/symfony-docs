Valid
=====

This constraint is used to enable validation on objects that are embedded
as properties on an object being validated. This allows you to validate an
object and all sub-objects associated with it.

+----------------+---------------------------------------------------------------------+
| Applies to     | :ref:`property or method<validation-property-target>`               |
+----------------+---------------------------------------------------------------------+
| Options        | - `traverse`_                                                       |
+----------------+---------------------------------------------------------------------+
| Class          | :class:`Symfony\\Component\\Validator\\Constraints\\Type`           |
+----------------+---------------------------------------------------------------------+

Basic Usage
-----------

In the following example, create two classes ``Author`` and ``Address``
that both have constraints on their properties. Furthermore, ``Author`` stores
an ``Address`` instance in the ``$address`` property.

.. code-block:: php

    // src/Acme/HelloBundle/Entity/Address.php
    namespace Amce\HelloBundle\Entity;

    class Address
    {
        protected $street;
        protected $zipCode;
    }

.. code-block:: php

    // src/Acme/HelloBundle/Entity/Author.php
    namespace Amce\HelloBundle\Entity;

    class Author
    {
        protected $firstName;
        protected $lastName;
        protected $address;
    }

.. configuration-block::

    .. code-block:: yaml

        # src/Acme/HelloBundle/Resources/config/validation.yml
        Acme\HelloBundle\Entity\Address:
            properties:
                street:
                    - NotBlank: ~
                zipCode:
                    - NotBlank: ~
                    - Length:
                        max: 5

        Acme\HelloBundle\Entity\Author:
            properties:
                firstName:
                    - NotBlank: ~
                    - Length:
                        min: 4
                lastName:
                    - NotBlank: ~

<<<<<<< HEAD
    .. code-block:: xml

        <!-- src/Acme/HelloBundle/Resources/config/validation.xml -->
        <class name="Acme\HelloBundle\Address">
            <property name="street">
                <constraint name="NotBlank" />
            </property>
            <property name="zipCode">
                <constraint name="NotBlank" />
                <constraint name="Length">
                    <option name="max">5</option>
                </constraint>
            </property>
        </class>

        <class name="Acme\HelloBundle\Author">
            <property name="firstName">
                <constraint name="NotBlank" />
                <constraint name="Length">
                    <option name="min">4</option>
                </constraint>
            </property>
            <property name="lastName">
                <constraint name="NotBlank" />
            </property>
        </class>

=======
>>>>>>> 35d7bc6a
    .. code-block:: php-annotations

        // src/Acme/HelloBundle/Entity/Address.php
        namespace Acme\HelloBundle\Entity;

        use Symfony\Component\Validator\Constraints as Assert;

        class Address
        {
            /**
             * @Assert\NotBlank()
             */
            protected $street;

            /**
             * @Assert\NotBlank
             * @Assert\Length(max = "5")
             */
            protected $zipCode;
        }

        // src/Acme/HelloBundle/Entity/Author.php
        namespace Acme\HelloBundle\Entity;

        class Author
        {
            /**
             * @Assert\NotBlank
             * @Assert\Length(min = "4")
             */
            protected $firstName;

            /**
             * @Assert\NotBlank
             */
            protected $lastName;

            protected $address;
        }

    .. code-block:: xml

        <!-- src/Acme/HelloBundle/Resources/config/validation.xml -->
        <class name="Acme\HelloBundle\Entity\Address">
            <property name="street">
                <constraint name="NotBlank" />
            </property>
            <property name="zipCode">
                <constraint name="NotBlank" />
                <constraint name="MaxLength">5</constraint>
            </property>
        </class>

        <class name="Acme\HelloBundle\Entity\Author">
            <property name="firstName">
                <constraint name="NotBlank" />
                <constraint name="MinLength">4</constraint>
            </property>
            <property name="lastName">
                <constraint name="NotBlank" />
            </property>
        </class>

    .. code-block:: php

        // src/Acme/HelloBundle/Entity/Address.php
        namespace Acme\HelloBundle\Entity;

        use Symfony\Component\Validator\Mapping\ClassMetadata;
<<<<<<< HEAD
        use Symfony\Component\Validator\Constraints\NotBlank;
        use Symfony\Component\Validator\Constraints\Length;
=======
        use Symfony\Component\Validator\Constraints as Assert;
>>>>>>> 35d7bc6a

        class Address
        {
            protected $street;
            protected $zipCode;

            public static function loadValidatorMetadata(ClassMetadata $metadata)
            {
<<<<<<< HEAD
                $metadata->addPropertyConstraint('street', new NotBlank());
                $metadata->addPropertyConstraint('zipCode', new NotBlank());
                $metadata->addPropertyConstraint(
                    'zipCode',
                    new Length(array("max" => 5)));
=======
                $metadata->addPropertyConstraint('street', new Assert\NotBlank());
                $metadata->addPropertyConstraint('zipCode', new Assert\NotBlank());
                $metadata->addPropertyConstraint('zipCode', new Assert\MaxLength(5));
>>>>>>> 35d7bc6a
            }
        }

        // src/Acme/HelloBundle/Entity/Author.php
        namespace Acme\HelloBundle\Entity;

        use Symfony\Component\Validator\Mapping\ClassMetadata;
<<<<<<< HEAD
        use Symfony\Component\Validator\Constraints\NotBlank;
        use Symfony\Component\Validator\Constraints\Length;
=======
        use Symfony\Component\Validator\Constraints as Assert;
>>>>>>> 35d7bc6a

        class Author
        {
            protected $firstName;
            protected $lastName;
            protected $address;

            public static function loadValidatorMetadata(ClassMetadata $metadata)
            {
<<<<<<< HEAD
                $metadata->addPropertyConstraint('firstName', new NotBlank());
                $metadata->addPropertyConstraint('firstName', new Length(array("min" => 4)));
                $metadata->addPropertyConstraint('lastName', new NotBlank());
=======
                $metadata->addPropertyConstraint('firstName', new Assert\NotBlank());
                $metadata->addPropertyConstraint('firstName', new Assert\MinLength(4));
                $metadata->addPropertyConstraint('lastName', new Assert\NotBlank());
>>>>>>> 35d7bc6a
            }
        }

With this mapping, it is possible to successfully validate an author with an
invalid address. To prevent that, add the ``Valid`` constraint to the ``$address``
property.

.. configuration-block::

    .. code-block:: yaml

        # src/Acme/HelloBundle/Resources/config/validation.yml
        Acme\HelloBundle\Author:
            properties:
                address:
                    - Valid: ~

    .. code-block:: php-annotations

        // src/Acme/HelloBundle/Entity/Author.php
        namespace Acme\HelloBundle\Entity;

        use Symfony\Component\Validator\Constraints as Assert;

        class Author
        {
            /**
             * @Assert\Valid
             */
            protected $address;
        }

    .. code-block:: xml

        <!-- src/Acme/HelloBundle/Resources/config/validation.xml -->
        <class name="Acme\HelloBundle\Entity\Author">
            <property name="address">
                <constraint name="Valid" />
            </property>
        </class>

    .. code-block:: php

        // src/Acme/HelloBundle/Entity/Author.php
        namespace Acme\HelloBundle\Entity;

        use Symfony\Component\Validator\Mapping\ClassMetadata;
        use Symfony\Component\Validator\Constraints as Assert;

        class Author
        {
            protected $address;

            public static function loadValidatorMetadata(ClassMetadata $metadata)
            {
                $metadata->addPropertyConstraint('address', new Assert\Valid());
            }
        }

If you validate an author with an invalid address now, you can see that the
validation of the ``Address`` fields failed.

    Acme\HelloBundle\Author.address.zipCode:
    This value is too long. It should have 5 characters or less

Options
-------

traverse
~~~~~~~~

**type**: ``string`` **default**: ``true``

If this constraint is applied to a property that holds an array of objects,
then each object in that array will be validated only if this option is set
to ``true``.<|MERGE_RESOLUTION|>--- conflicted
+++ resolved
@@ -66,36 +66,6 @@
                 lastName:
                     - NotBlank: ~
 
-<<<<<<< HEAD
-    .. code-block:: xml
-
-        <!-- src/Acme/HelloBundle/Resources/config/validation.xml -->
-        <class name="Acme\HelloBundle\Address">
-            <property name="street">
-                <constraint name="NotBlank" />
-            </property>
-            <property name="zipCode">
-                <constraint name="NotBlank" />
-                <constraint name="Length">
-                    <option name="max">5</option>
-                </constraint>
-            </property>
-        </class>
-
-        <class name="Acme\HelloBundle\Author">
-            <property name="firstName">
-                <constraint name="NotBlank" />
-                <constraint name="Length">
-                    <option name="min">4</option>
-                </constraint>
-            </property>
-            <property name="lastName">
-                <constraint name="NotBlank" />
-            </property>
-        </class>
-
-=======
->>>>>>> 35d7bc6a
     .. code-block:: php-annotations
 
         // src/Acme/HelloBundle/Entity/Address.php
@@ -165,12 +135,7 @@
         namespace Acme\HelloBundle\Entity;
 
         use Symfony\Component\Validator\Mapping\ClassMetadata;
-<<<<<<< HEAD
-        use Symfony\Component\Validator\Constraints\NotBlank;
-        use Symfony\Component\Validator\Constraints\Length;
-=======
-        use Symfony\Component\Validator\Constraints as Assert;
->>>>>>> 35d7bc6a
+        use Symfony\Component\Validator\Constraints as Assert;
 
         class Address
         {
@@ -179,17 +144,11 @@
 
             public static function loadValidatorMetadata(ClassMetadata $metadata)
             {
-<<<<<<< HEAD
-                $metadata->addPropertyConstraint('street', new NotBlank());
-                $metadata->addPropertyConstraint('zipCode', new NotBlank());
+                $metadata->addPropertyConstraint('street', new Assert\NotBlank());
+                $metadata->addPropertyConstraint('zipCode', new Assert\NotBlank());
                 $metadata->addPropertyConstraint(
                     'zipCode',
-                    new Length(array("max" => 5)));
-=======
-                $metadata->addPropertyConstraint('street', new Assert\NotBlank());
-                $metadata->addPropertyConstraint('zipCode', new Assert\NotBlank());
-                $metadata->addPropertyConstraint('zipCode', new Assert\MaxLength(5));
->>>>>>> 35d7bc6a
+                    new Assert\Length(array("max" => 5)));
             }
         }
 
@@ -197,12 +156,7 @@
         namespace Acme\HelloBundle\Entity;
 
         use Symfony\Component\Validator\Mapping\ClassMetadata;
-<<<<<<< HEAD
-        use Symfony\Component\Validator\Constraints\NotBlank;
-        use Symfony\Component\Validator\Constraints\Length;
-=======
-        use Symfony\Component\Validator\Constraints as Assert;
->>>>>>> 35d7bc6a
+        use Symfony\Component\Validator\Constraints as Assert;
 
         class Author
         {
@@ -212,15 +166,9 @@
 
             public static function loadValidatorMetadata(ClassMetadata $metadata)
             {
-<<<<<<< HEAD
-                $metadata->addPropertyConstraint('firstName', new NotBlank());
-                $metadata->addPropertyConstraint('firstName', new Length(array("min" => 4)));
-                $metadata->addPropertyConstraint('lastName', new NotBlank());
-=======
                 $metadata->addPropertyConstraint('firstName', new Assert\NotBlank());
-                $metadata->addPropertyConstraint('firstName', new Assert\MinLength(4));
+                $metadata->addPropertyConstraint('firstName', new Assert\Length(array("min" => 4)));
                 $metadata->addPropertyConstraint('lastName', new Assert\NotBlank());
->>>>>>> 35d7bc6a
             }
         }
 

--- conflicted
+++ resolved
@@ -8,9 +8,6 @@
 
 If you want to override the property that a field reads from and writes to, 
 you can set the ``property_path`` option. Its default value is the field's
-<<<<<<< HEAD
-name.
-=======
 name.
 
 If you wish the field to be ignored when reading or writing to the object 
@@ -19,5 +16,4 @@
 ``mapped`` option.
 
 .. versionadded:: 2.1
-    Since 2.1, the ``mapped`` option has been added for this use-case.
->>>>>>> 954a9ef7
+    Since 2.1, the ``mapped`` option has been added for this use-case.